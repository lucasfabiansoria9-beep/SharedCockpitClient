--- conflicted
+++ resolved
@@ -43,7 +43,6 @@
     </Content>
   </ItemGroup>
 
-<<<<<<< HEAD
   <ItemGroup>
     <Content Include="libs\Microsoft.FlightSimulator.SimConnect.dll">
       <CopyToOutputDirectory>PreserveNewest</CopyToOutputDirectory>
@@ -54,34 +53,6 @@
       <CopyToPublishDirectory>Always</CopyToPublishDirectory>
     </Content>
   </ItemGroup>
-=======
-  <Target Name="CopyBuildOutputToPublish" AfterTargets="Build" Condition="'$(Configuration)' == 'Release'">
-    <PropertyGroup>
-      <PublishOutputDir>$(ProjectDir)bin\$(Configuration)\$(TargetFramework)\$(RuntimeIdentifier)\publish\</PublishOutputDir>
-    </PropertyGroup>
-    <ItemGroup>
-      <BuildArtifacts Include="$(TargetDir)**\*.*" Exclude="$(PublishOutputDir)**\*.*" />
-    </ItemGroup>
-    <MakeDir Directories="$(PublishOutputDir)" />
-    <Copy SourceFiles="@(BuildArtifacts)"
-          DestinationFiles="@(BuildArtifacts->'$(PublishOutputDir)%(RecursiveDir)%(Filename)%(Extension)')"
-          SkipUnchangedFiles="true" />
-  </Target>
-
-  <Target Name="CopyNativeSimConnect" AfterTargets="Build;Publish">
-    <ItemGroup>
-      <NativeSimConnect Include="libs\native\win-x64\**\*.dll" />
-    </ItemGroup>
-    <Copy SourceFiles="@(NativeSimConnect)"
-          DestinationFolder="$(OutDir)"
-          SkipUnchangedFiles="true"
-          Condition="'@(NativeSimConnect)' != '' and '$(OutDir)' != ''" />
-    <Copy SourceFiles="@(NativeSimConnect)"
-          DestinationFolder="$(PublishDir)"
-          SkipUnchangedFiles="true"
-          Condition="'@(NativeSimConnect)' != '' and '$(PublishDir)' != ''" />
-  </Target>
->>>>>>> c59a32c2
 
   <!-- Abrir el proyecto en Visual Studio, compilar en Release y publicar con el perfil Folder apuntando a:
        E:\Descargas\proyecto cabina compartida\SharedCockpitClient\bin\Release\net8.0-windows\win-x64\publish -->
