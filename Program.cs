--- conflicted
+++ resolved
@@ -250,7 +250,6 @@
         static bool hasPositionData;
         static bool hasSpeedData;
 
-<<<<<<< HEAD
         static readonly TimeSpan displayUpdateInterval = TimeSpan.FromMilliseconds(100);
         static readonly TimeSpan displayTimeout = TimeSpan.FromSeconds(3);
         static readonly TimeSpan broadcastInterval = TimeSpan.FromMilliseconds(100);
@@ -278,11 +277,6 @@
         static DoorsStruct remoteDoors = new();
         static GroundSupportStruct remoteGround = new();
 
-=======
-        static readonly object displayLock = new();
-        static int dataDisplayLine = -1;
-        static string lastDisplayedLine = string.Empty;
->>>>>>> af902f21
         static readonly JsonSerializerOptions flightDataJsonOptions = new()
         {
             PropertyNameCaseInsensitive = true
@@ -463,25 +457,16 @@
 
         static void OnWebSocketMessage(string message)
         {
-<<<<<<< HEAD
             if (!TryParseFlightPayload(message, out var payload) || payload == null)
-=======
-            if (string.IsNullOrWhiteSpace(message))
->>>>>>> af902f21
             {
                 return;
             }
 
-<<<<<<< HEAD
             if (payload.Position == null || payload.Speed == null || payload.Attitude == null)
-=======
-            if (isHost)
->>>>>>> af902f21
             {
                 return;
             }
 
-<<<<<<< HEAD
             var attitude = new AttitudeStruct(
                 payload.Attitude.Pitch,
                 payload.Attitude.Bank,
@@ -598,45 +583,6 @@
                     pendingBroadcastPayload = null;
                 }
             }
-=======
-            try
-            {
-                var payload = JsonSerializer.Deserialize<FlightDataPayload>(message, flightDataJsonOptions);
-                if (payload?.Position != null && payload.Speed != null && payload.Attitude != null)
-                {
-                    double indicatedAirspeed = payload.Speed.IndicatedAirspeed;
-                    double verticalSpeed = payload.Speed.VerticalSpeed;
-                    double groundSpeed = payload.Speed.GroundSpeed;
-                    double altitudeMeters = payload.Position.Altitude;
-                    double headingDegrees = payload.Attitude.Heading;
-                    double latitude = payload.Position.Latitude;
-                    double longitude = payload.Position.Longitude;
-
-                    if (HasMeaningfulFlightValues(
-                        indicatedAirspeed,
-                        verticalSpeed,
-                        groundSpeed,
-                        altitudeMeters,
-                        headingDegrees,
-                        latitude,
-                        longitude))
-                    {
-                        UpdateFlightDisplay(
-                            indicatedAirspeed,
-                            verticalSpeed,
-                            groundSpeed,
-                            altitudeMeters,
-                            headingDegrees,
-                            latitude,
-                            longitude);
-                    }
-                }
-            }
-            catch (JsonException ex)
-            {
-                Console.WriteLine($"⚠️ Error al procesar datos remotos: {ex.Message}");
-            }
->>>>>>> af902f21
         }
 
         static string GetSimConnectExceptionDescription(uint code)
@@ -725,7 +671,6 @@
             double altitudeMeters,
             double headingDegrees,
             double latitude,
-<<<<<<< HEAD
             double longitude,
             DisplayState state = DisplayState.Synced)
         {
@@ -742,13 +687,6 @@
             string line = string.Format(
                 CultureInfo.InvariantCulture,
                 "🟢 🛫 IAS: {0:F1} kts | VS: {1:F1} fpm | GS: {2:F1} kts | ALT: {3:F1} m | HDG: {4:F1}° | LAT: {5:F1} | LON: {6:F1}",
-=======
-            double longitude)
-        {
-            string line = string.Format(
-                CultureInfo.InvariantCulture,
-                "🛫 IAS: {0:F1} kts | VS: {1:F1} fpm | GS: {2:F1} kts | ALT: {3:F1} m | HDG: {4:F1}° | LAT: {5:F1} | LON: {6:F1}",
->>>>>>> af902f21
                 indicatedAirspeed,
                 verticalSpeed,
                 groundSpeed,
@@ -757,7 +695,6 @@
                 latitude,
                 longitude);
 
-<<<<<<< HEAD
             var color = GetStateColor(DisplayState.Synced);
 
             bool needsRedraw = line != lastDisplayedLine || lastDisplayState != DisplayState.Synced || lastDisplayColor != color;
@@ -837,15 +774,6 @@
         {
             lock (displayLock)
             {
-=======
-            lock (displayLock)
-            {
-                if (line == lastDisplayedLine)
-                {
-                    return;
-                }
-
->>>>>>> af902f21
                 if (dataDisplayLine == -1 || dataDisplayLine >= SafeConsoleHeight())
                 {
                     Console.WriteLine();
@@ -857,7 +785,6 @@
 
                 Console.SetCursorPosition(0, Math.Max(0, dataDisplayLine));
 
-<<<<<<< HEAD
                 var originalColor = Console.ForegroundColor;
                 Console.ForegroundColor = color;
 
@@ -878,21 +805,6 @@
                 lastDisplayColor = color;
                 lastDisplayState = state;
                 lastDisplayRenderUtc = timestamp;
-=======
-                int width = SafeConsoleWidth();
-                if (width <= 1)
-                {
-                    width = line.Length + 1;
-                }
-
-                string output = line.Length >= width
-                    ? line.Substring(0, Math.Max(0, width - 1))
-                    : line.PadRight(width - 1);
-
-                Console.Write(output);
-
-                lastDisplayedLine = line;
->>>>>>> af902f21
 
                 if (previousTop != dataDisplayLine)
                 {
@@ -906,7 +818,6 @@
             }
         }
 
-<<<<<<< HEAD
         static ConsoleColor GetStateColor(DisplayState state) => state switch
         {
             DisplayState.Synced => ConsoleColor.Green,
@@ -928,8 +839,6 @@
             }
         }
 
-=======
->>>>>>> af902f21
         static bool HasMeaningfulFlightValues(params double[] values)
         {
             const double tolerance = 0.0001;
@@ -945,7 +854,6 @@
             return false;
         }
 
-<<<<<<< HEAD
         static bool TryParseFlightPayload(string message, out FlightDataPayload? payload)
         {
             payload = null;
@@ -984,8 +892,6 @@
             }
         }
 
-=======
->>>>>>> af902f21
         static int SafeConsoleWidth()
         {
             try
@@ -1015,13 +921,10 @@
             public AttitudePayload? Attitude { get; set; }
             public PositionPayload? Position { get; set; }
             public SpeedPayload? Speed { get; set; }
-<<<<<<< HEAD
             public ControlsPayload? Controls { get; set; }
             public CabinPayload? Cabin { get; set; }
             public DoorsPayload? Doors { get; set; }
             public GroundPayload? Ground { get; set; }
-=======
->>>>>>> af902f21
         }
 
         sealed class AttitudePayload
@@ -1045,7 +948,6 @@
             public double GroundSpeed { get; set; }
         }
 
-<<<<<<< HEAD
         sealed class ControlsPayload
         {
             public double Throttle { get; set; }
@@ -1080,8 +982,6 @@
             public bool FuelTruckPresent { get; set; }
         }
 
-=======
->>>>>>> af902f21
         // ---- DEFINICIONES DE SIMCONNECT ----
         static bool AddAttitudeDefinition() => RegisterDefinitionGroup<AttitudeStruct>(
             DEFINITIONS.Attitude,
