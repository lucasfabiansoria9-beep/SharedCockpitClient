--- conflicted
+++ resolved
@@ -376,15 +376,9 @@
                 null => "<null>",
                 JsonElement jsonElement => jsonElement.ValueKind == JsonValueKind.Undefined ? "(undefined)" : jsonElement.ToString(),
                 bool b => b ? "true" : "false",
-<<<<<<< HEAD
                 double d => d.ToString(System.Globalization.CultureInfo.InvariantCulture),
                 float f => f.ToString(System.Globalization.CultureInfo.InvariantCulture),
                 IFormattable formattable => formattable.ToString(null, System.Globalization.CultureInfo.InvariantCulture),
-=======
-                double d => d.ToString(CultureInfo.InvariantCulture),
-                float f => f.ToString(CultureInfo.InvariantCulture),
-                IFormattable formattable => formattable.ToString(null, CultureInfo.InvariantCulture),
->>>>>>> a349d1be
                 _ => value.ToString() ?? string.Empty
             };
         }
